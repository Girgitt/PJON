
 /*-O//\         __     __
   |-gfo\       |__| | |  | |\ | ®
   |!y°o:\      |  __| |__| | \| v10.1
   |y"s§+`\     multi-master, multi-media bus network protocol
  /so+:-..`\    Copyright 2010-2018 by Giovanni Blu Mitolo gioscarab@gmail.com
  |+/:ngr-*.`\
  |5/:%&-a3f.:;\
  \+//u/+g%{osv,,\
    \=+&/osw+olds.\\
       \:/+-.-°-:+oss\
        | |       \oy\\
        > <
 ______-| |-__________________________________________________________________

PJONSwitch has been contributed by Fred Larsen.

<<<<<<< HEAD
This class does the same as the PJONSimpleSwitch but supports routing packets
between buses of different strategies using the Any strategy.
=======
It routes packets between buses with different bus ids, and between segmented
buses as well, even for local buses with no bus ids.

A default gateway can be specified, identifying one of the attached buses to
receive packets to other target buses than any of the attached buses. It is
possible to use a PJONSimpleSwitch to handle leaf buses in a tree structure.

A segmented bus is a "virtual" bus where ranges of its devices are  located
in separate physical buses. This allows a single local "virtual" or segmented
bus to consist of buses of different strategies. This can be used to work in
local mode, without bus ids, even if spanning different media, to reduce the
packet sizes. A switch can combine multiple media into one bus.
>>>>>>> 1a518966

If you believe in this project and you appreciate our work, please, make a
donation. The PJON Foundation is entirely financed by contributions of wise
people like you and its resources are solely invested to cover the development
and maintainance costs.
- Paypal:   https://www.paypal.me/PJON
- Bitcoin:  1FupxAyDTuAMGz33PtwnhwBm4ppc7VLwpD
- Ethereum: 0xf34AEAF3B149454522019781668F9a2d1762559b
Thank you and happy tinkering!
 _____________________________________________________________________________

Copyright 2010-2018 by Giovanni Blu Mitolo gioscarab@gmail.com

Licensed under the Apache License, Version 2.0 (the "License");
you may not use this file except in compliance with the License.
You may obtain a copy of the License at

    http://www.apache.org/licenses/LICENSE-2.0

Unless required by applicable law or agreed to in writing, software
distributed under the License is distributed on an "AS IS" BASIS,
WITHOUT WARRANTIES OR CONDITIONS OF ANY KIND, either express or implied.
See the License for the specific language governing permissions and
limitations under the License. */

#pragma once

#include <PJONSimpleSwitch.h>

class PJONAny : public PJONBus<Any> {
public:
  PJONAny(
    StrategyLinkBase *link,
    const uint8_t id = PJON_NOT_ASSIGNED,
    const uint32_t receive_time_in = 1000,
    const uint8_t num_device_id_segments = 1,
    const uint8_t device_id_segment = 0
  ) : PJONBus<Any>(
    id,
    receive_time_in,
    num_device_id_segments,
    device_id_segment
  ) {
    strategy.set_link(link);
  };

  PJONAny(
    StrategyLinkBase *link,
    const uint8_t bus_id[],
    const uint8_t id = PJON_NOT_ASSIGNED,
    const uint32_t receive_time_in = 1000,
    const uint8_t num_device_id_segments = 1,
    const uint8_t device_id_segment = 0
  ) : PJONBus<Any>(
    bus_id,
    id,
    receive_time_in,
    num_device_id_segments,
    device_id_segment
  ) {
    strategy.set_link(link);
  }
};

class PJONSwitch : public PJONSimpleSwitch<Any> {
<<<<<<< HEAD
=======
protected:
/*
  virtual uint8_t find_bus_with_id(
    const uint8_t bus_id[],
    const uint8_t device_id,
    uint8_t &start_bus
  ) {
    return find_attached_bus_with_id(bus_id, device_id, start_bus);
  };

  virtual void dynamic_receiver_function(
    uint8_t *payload,
    uint16_t length,
    const PJON_Packet_Info &packet_info
  ) {
    PJONSimpleSwitch<Any>::dynamic_receiver_function(
      payload,
      length,
      packet_info
    );
  };
*/
>>>>>>> 1a518966
public:
  PJONSwitch() : PJONSimpleSwitch<Any>() {};

  PJONSwitch(
    uint8_t bus_count,
    PJONAny *bus_list[],
    uint8_t default_gateway = PJON_NOT_ASSIGNED
<<<<<<< HEAD
  ) : PJONSimpleSwitch<Any>(bus_count, (PJONBus<Any>**)bus_list, default_gateway) { };
=======
  ) : PJONSimpleSwitch<Any>(
    bus_count,
    (PJONBus<Any>**)bus_list,
    default_gateway
  ) {
    connect_buses(bus_count, buses, default_gateway);
  };
>>>>>>> 1a518966
};<|MERGE_RESOLUTION|>--- conflicted
+++ resolved
@@ -15,23 +15,8 @@
 
 PJONSwitch has been contributed by Fred Larsen.
 
-<<<<<<< HEAD
 This class does the same as the PJONSimpleSwitch but supports routing packets
 between buses of different strategies using the Any strategy.
-=======
-It routes packets between buses with different bus ids, and between segmented
-buses as well, even for local buses with no bus ids.
-
-A default gateway can be specified, identifying one of the attached buses to
-receive packets to other target buses than any of the attached buses. It is
-possible to use a PJONSimpleSwitch to handle leaf buses in a tree structure.
-
-A segmented bus is a "virtual" bus where ranges of its devices are  located
-in separate physical buses. This allows a single local "virtual" or segmented
-bus to consist of buses of different strategies. This can be used to work in
-local mode, without bus ids, even if spanning different media, to reduce the
-packet sizes. A switch can combine multiple media into one bus.
->>>>>>> 1a518966
 
 If you believe in this project and you appreciate our work, please, make a
 donation. The PJON Foundation is entirely financed by contributions of wise
@@ -97,31 +82,6 @@
 };
 
 class PJONSwitch : public PJONSimpleSwitch<Any> {
-<<<<<<< HEAD
-=======
-protected:
-/*
-  virtual uint8_t find_bus_with_id(
-    const uint8_t bus_id[],
-    const uint8_t device_id,
-    uint8_t &start_bus
-  ) {
-    return find_attached_bus_with_id(bus_id, device_id, start_bus);
-  };
-
-  virtual void dynamic_receiver_function(
-    uint8_t *payload,
-    uint16_t length,
-    const PJON_Packet_Info &packet_info
-  ) {
-    PJONSimpleSwitch<Any>::dynamic_receiver_function(
-      payload,
-      length,
-      packet_info
-    );
-  };
-*/
->>>>>>> 1a518966
 public:
   PJONSwitch() : PJONSimpleSwitch<Any>() {};
 
@@ -129,15 +89,5 @@
     uint8_t bus_count,
     PJONAny *bus_list[],
     uint8_t default_gateway = PJON_NOT_ASSIGNED
-<<<<<<< HEAD
   ) : PJONSimpleSwitch<Any>(bus_count, (PJONBus<Any>**)bus_list, default_gateway) { };
-=======
-  ) : PJONSimpleSwitch<Any>(
-    bus_count,
-    (PJONBus<Any>**)bus_list,
-    default_gateway
-  ) {
-    connect_buses(bus_count, buses, default_gateway);
-  };
->>>>>>> 1a518966
 };