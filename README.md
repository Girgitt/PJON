--- conflicted
+++ resolved
@@ -130,13 +130,8 @@
 Consider that this is not an interrupt driven system and so all the time passed in delay or executing something a certain amount of packets will be potentially lost unheard. Structure intelligently your loop cycle to avoid huge blind timeframes.
 
 
-<<<<<<< HEAD
 ##Error handling
 PJON is designed to inform the user if the communication link to a certain device is lost or if the packtes buffer is full. A `static void function` has to be defined as the error handler, it receives 2 parameters the first is the error code and the second is 1 byte additional data related to the error.
-=======
-##Exception handling
-PJON is designed to inform you if the communication link to a certain device is lost or if the packtes buffer is full. A `static void function` has to be defined as the exception handler, it receives 2 parameters the first is the motivation of the exception and the second is 1 byte additional data related to the error.
->>>>>>> f08a39fd
 
 ```cpp
 static void error_handler(uint8_t code, uint8_t data) {
