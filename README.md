--- conflicted
+++ resolved
@@ -34,35 +34,8 @@
   PJON network(12, 123); 
 ```
 
-<<<<<<< HEAD
+
 To let the network work correctly you need to call the `update()` function at least once per loop cycle. It's really important to consider that this is not an interrupt driven system, so all the time the Arduino is passing delaying time or executing other tasks is delaying the sending of all the packets are scheduled to be sent:
-=======
-After this it is necessary to define which type of communication we need. For example if you only need to send a value from a "slave" arduino to another one cyclically, you will probably not need collision_avoidance (to check if someone is speaking before starting a communication) and acknowledge or ACK (when a sender waits the receiver acknowledge of correct data reception after check of data integrity). Disabling these two functionalities let you spare loop time and so speed up communication. In the opposite case, if you have two or more boards communicating bidirectionally as my automated home scenario, you will need to have a system able to speak over the channel when is free to avoid to corrupt other communication going on and also to have every board sure that the message sent arrived correct to the receiver. There are some setters that let you configure the network as you need:
-
-```cpp
-  // Master Slave capable setup
-  void setup() {
-   network.set_collision_avoidance(false);
-   network.set_acknowledge(false);
-  }; 
-  
-  // Multimaster capable setup
-  void setup() {
-   network.set_collision_avoidance(true);
-   network.set_acknowledge(true);
-  }; 
-```
-
-If you need to keep all the network communication inside the PJON bus secure from possible external listeners you can use the encryption function contained in the library that is pratically the [Cape](https://github.com/gioblu/Cape) string encryption library I wrote pasted inside (infact this is an issue I should fix):
-
-```cpp
-  void setup() {
-   network.set_encryption(true);
-  }; 
-```
-
-To let the network work correctly you need to call the update() function at least once per loop cycle. It's really important to consider that this is not an interrupt driven system, so all the time the Arduino is passing delaying time or executing other tasks is delaying the sending of all the packets are scheduled to be sent:
->>>>>>> dea1c020
 
 ```cpp  
   network.update(); 
@@ -117,19 +90,7 @@
 network.set_receiver(receiver_function);
 ```
 
-<<<<<<< HEAD
-
 To correctly receive data is necessary to call at least once per loop cycle the `receive()` function passing as a parameter the maximum reception time in microseconds:
-=======
-## Receive data
-To correctly receive data it is necessary to call at least once per loop cycle the receive() function passing as a parameter the maximum reception time in microseconds:
-
-```cpp
-int response = network.receive(1000);
-```
-It is important to consider that this is not an interrupt driven system and so all the time Arduino will pass in delay or executing something a certain amount of packets will be potentially lost unheard by the busy receiver. In this case structure intelligently your loop cycle to avoid huge blind timeframes. The receive function returns a response that contains the result of the reception. If you use packet and reaction manager this is not strictly necessary but useful to know:
->>>>>>> dea1c020
-
 ```cpp
 int response = network.receive(1000);
 ```
