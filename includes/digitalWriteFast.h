--- conflicted
+++ resolved
@@ -1,6 +1,12 @@
 
-/* Updated version of digitalWriteFast library with ATmega 1280/2560 and ATtiny25/45/85 support
-   Copyright (c) 2012-2015, Giovanni Blu Mitolo All rights reserved.
+/* Updated version of digitalWriteFast library.
+
+   List of supported MCUs:
+     - ATmega88/168/328/1280/2560 (Duemilanove, Uno, Nano, Mini, Pro)
+     - ATtiny45/85 (Trinket / Digispark)
+     - SAMD21G18A (Arduino Zero) - Added by Esben Soeltoft 03/09/2016
+
+   Copyright (c) 2012-2016, Giovanni Blu Mitolo All rights reserved.
 
    Redistribution and use in source and binary forms, with or without
    modification, are permitted provided that the following conditions are met:
@@ -31,57 +37,10 @@
    negligence or otherwise) arising in any way out of the use of this software, even if
    advised of the possibility of such damage. */
 
-/* 2016-03-09 update by Esben Soeltoft
-   This update includes:
-   
-    - support for the SAMD Arduino Zero from arduino.cc
-      has been able to achieve the following speed by doing the relevant function call
-      500 times and comparing the time before and after.
-        Time for digitalWrite(): 1282
-        Time for digitalWriteFast(): 90
-        Time for digitalRead(): 400
-        Time for digitalReadFast(): 67
-        Time for pinMode(  ,INPUT): 926
-        Time for pinMode(  ,INPUT_PULLDOWN): 1033
-        Time for pinModeFast(  ,INPUT): 91
-        Time for pinModeFast(  ,INPUT_PULLDOWN): 308
-     
-      It is worth observing that normal INPUT is more than 3 times faster than INPUT_PULLDOWN
-      
-    - removed local BITREAD function to utilize bitRead() function from Arduino.h include
-    
-    - the method for INPUT_PULLDOWN and INPUT_PULLUP was changed from digitalWriteFast to
-      pinModeFast to function according to original arduino functions.
-
-    - Added include guard for this library
-    
-    - Added a library comment explaining when the library can boost performance.
-
-   TO-DO
-    - modify pinModeFast for AVR to set INPUT_PULLDOWN and INPUT_PULLUP correctly instead
-      of in digitalWriteFast.
-      
-    - rewrite pinModeFast for SAMD to improve the read-write operations speed on the registers
-    
-*/
-   
-
-
-//==================================================================
 // include guard
 #ifndef __DIGITALWRITEFAST_H_INCLUDED__
 #define __DIGITALWRITEFAST_H_INCLUDED__
 
-/* What can this library accomplish
-   If a pin number is known at compile time, it can speed up digital write and read functions.
-   e.g. that digitalWrite(11,HIGH) is speeded up by using digitalWriteFast(11,HIGH). 
-   On the other hand if digitalWrite is called like this digitalWrite(i,HIGH) such as in a loop
-   or in a function call with the pin number as a passed argument digitalWriteFast(i,HIGH) will 
-   not be faster, as it will need to fall back to the normal digitalWrite() funtion.
- */
-
-//==================================================================
-// include arduino header files to get bitRead included
   #if defined(ARDUINO) && (ARDUINO >= 100)
     #include "Arduino.h"
   #else
@@ -90,112 +49,188 @@
   #endif
 
 
-  #if defined(__SAMD21G18A__) || defined(ARDUINO_SAM_ZERO)
-    //==================================================================
-    // pin mapping for SAMD chips
-  
-    // Arduino Zero pins
-    //D0 - PORT_PA11
-    //D1 - PORT_PA10
-    //D2 - PORT_PA14   
-    //D3 - PORT_PA09
-    //D4 - PORT_PA08   
-    //D5 - PORT_PA15
-    //D6 - PORT_PA20
-    //D7 - PORT_PA21
-    //D8 - PORT_PA06
-    //D9 - PORT_PA07
-    //D10 - PORT_PA18
-    //D11 - PORT_PA16
-    //D12 - PORT_PA19
-    //D13 - PORT_PA17
-
-    //A0 - PORT_PA02
-    //A1 - PORT_PB08
-    //A2 - PORT_PB09
-    //A3 - PORT_PA04
-    //A4 - PORT_PA05
-    //A5 - PORT_PB02
-
-    //SCK - PORT_PB11
-    //MISO - PORT_PA12
-    //MOSI - PORT_PB10
-
-    //SCL - PORT_PB23
-    //SDA - PORT_PB22
-
-    //ATN - PORT_PA13    
-
-
+  #define BIT_READ(value, bit) (((value) >> (bit)) & 0x01)
+  #define BIT_SET(value, bit) ((value) |= (1UL << (bit)))
+  #define BIT_CLEAR(value, bit) ((value) &= ~(1UL << (bit)))
+  #define BIT_WRITE(value, bit, bitvalue) (bitvalue ? BIT_SET(value, bit) : BIT_CLEAR(value, bit))
+
+
+  #if defined(__AVR_ATmega1280__) || defined(__AVR_ATmega2560__) // Arduino Mega Pins
+    #define digitalPinToPortReg(P) \
+      (((P) >= 22 && (P) <= 29) ? &PORTA : \
+      ((((P) >= 10 && (P) <= 13) || ((P) >= 50 && (P) <= 53)) ? &PORTB : \
+      (((P) >= 30 && (P) <= 37) ? &PORTC : \
+      ((((P) >= 18 && (P) <= 21) || (P) == 38) ? &PORTD : \
+      ((((P) >= 0 && (P) <= 3) || (P) == 5) ? &PORTE : \
+      (((P) >= 54 && (P) <= 61) ? &PORTF : \
+      ((((P) >= 39 && (P) <= 41) || (P) == 4) ? &PORTG : \
+      ((((P) >= 6 && (P) <= 9) || (P) == 16 || (P) == 17) ? &PORTH : \
+      (((P) == 14 || (P) == 15) ? &PORTJ : \
+      (((P) >= 62 && (P) <= 69) ? &PORTK : &PORTL))))))))))
+
+    #define digitalPinToDDRReg(P) \
+      (((P) >= 22 && (P) <= 29) ? &DDRA : \
+      ((((P) >= 10 && (P) <= 13) || ((P) >= 50 && (P) <= 53)) ? &DDRB : \
+      (((P) >= 30 && (P) <= 37) ? &DDRC : \
+      ((((P) >= 18 && (P) <= 21) || (P) == 38) ? &DDRD : \
+      ((((P) >= 0 && (P) <= 3) || (P) == 5) ? &DDRE : \
+      (((P) >= 54 && (P) <= 61) ? &DDRF : \
+      ((((P) >= 39 && (P) <= 41) || (P) == 4) ? &DDRG : \
+      ((((P) >= 6 && (P) <= 9) || (P) == 16 || (P) == 17) ? &DDRH : \
+      (((P) == 14 || (P) == 15) ? &DDRJ : \
+      (((P) >= 62 && (P) <= 69) ? &DDRK : &DDRL))))))))))
+
+    #define digitalPinToPINReg(P) \
+      (((P) >= 22 && (P) <= 29) ? &PINA : \
+      ((((P) >= 10 && (P) <= 13) || ((P) >= 50 && (P) <= 53)) ? &PINB : \
+      (((P) >= 30 && (P) <= 37) ? &PINC : \
+      ((((P) >= 18 && (P) <= 21) || (P) == 38) ? &PIND : \
+      ((((P) >= 0 && (P) <= 3) || (P) == 5) ? &PINE : \
+      (((P) >= 54 && (P) <= 61) ? &PINF : \
+      ((((P) >= 39 && (P) <= 41) || (P) == 4) ? &PING : \
+      ((((P) >= 6 && (P) <= 9) || (P) == 16 || (P) == 17) ? &PINH : \
+      (((P) == 14 || (P) == 15) ? &PINJ : \
+      (((P) >= 62 && (P) <= 69) ? &PINK : &PINL))))))))))
+
+    #define __digitalPinToBit(P) \
+      (((P) >=  7 && (P) <=  9) ? (P) - 3 : \
+      (((P) >= 10 && (P) <= 13) ? (P) - 6 : \
+      (((P) >= 22 && (P) <= 29) ? (P) - 22 : \
+      (((P) >= 30 && (P) <= 37) ? 37 - (P) : \
+      (((P) >= 39 && (P) <= 41) ? 41 - (P) : \
+      (((P) >= 42 && (P) <= 49) ? 49 - (P) : \
+      (((P) >= 50 && (P) <= 53) ? 53 - (P) : \
+      (((P) >= 54 && (P) <= 61) ? (P) - 54 : \
+      (((P) >= 62 && (P) <= 69) ? (P) - 62 : \
+      (((P) == 0 || (P) == 15 || (P) == 17 || (P) == 21) ? 0 : \
+      (((P) == 1 || (P) == 14 || (P) == 16 || (P) == 20) ? 1 : \
+      (((P) == 19) ? 2 : \
+      (((P) == 5 || (P) == 6 || (P) == 18) ? 3 : \
+      (((P) == 2) ? 4 : \
+      (((P) == 3 || (P) == 4) ? 5 : 7)))))))))))))))
+
+    // 15 PWM
+    #define __digitalPinToTimer(P) \
+      (((P) == 13 || (P) ==  4) ? &TCCR0A : \
+      (((P) == 11 || (P) == 12) ? &TCCR1A : \
+      (((P) == 10 || (P) ==  9) ? &TCCR2A : \
+      (((P) ==  5 || (P) ==  2 || (P) ==  3) ? &TCCR3A : \
+      (((P) ==  6 || (P) ==  7 || (P) ==  8) ? &TCCR4A : \
+      (((P) == 46 || (P) == 45 || (P) == 44) ? &TCCR5A : 0))))))
+
+    #define __digitalPinToTimerBit(P) \
+      (((P) == 13) ? COM0A1 : (((P) ==  4) ? COM0B1 : \
+      (((P) == 11) ? COM1A1 : (((P) == 12) ? COM1B1 : \
+      (((P) == 10) ? COM2A1 : (((P) ==  9) ? COM2B1 : \
+      (((P) ==  5) ? COM3A1 : (((P) ==  2) ? COM3B1 : (((P) ==  3) ? COM3C1 : \
+      (((P) ==  6) ? COM4A1 : (((P) ==  7) ? COM4B1 : (((P) ==  8) ? COM4C1 : \
+      (((P) == 46) ? COM5A1 : (((P) == 45) ? COM5B1 : COM5C1))))))))))))))
+  #endif
+
+  #if defined(__AVR_ATmega8__) // PWM ATmega 8
+    #define __digitalPinToTimer(P) \
+    (((P) ==  9 || (P) == 10) ? &TCCR1A : (((P) == 11) ? &TCCR2 : 0))
+    #define __digitalPinToTimerBit(P) \
+    (((P) ==  9) ? COM1A1 : (((P) == 10) ? COM1B1 : COM21))
+  #endif
+
+  #if defined(__AVR_ATmega88__) || defined(__AVR_ATmega168__) || defined(__AVR_ATmega328__) || defined(__AVR_ATmega328P__)
+    #define digitalPinToPortReg(P) \
+      (((P) >= 0 && (P) <= 7) ? &PORTD : (((P) >= 8 && (P) <= 13) ? &PORTB : &PORTC))
+
+    #define digitalPinToDDRReg(P) \
+      (((P) >= 0 && (P) <= 7) ? &DDRD : (((P) >= 8 && (P) <= 13) ? &DDRB : &DDRC))
+
+    #define digitalPinToPINReg(P) \
+      (((P) >= 0 && (P) <= 7) ? &PIND : (((P) >= 8 && (P) <= 13) ? &PINB : &PINC))
+
+    #define __digitalPinToBit(P) \
+      (((P) >= 0 && (P) <= 7) ? (P) : (((P) >= 8 && (P) <= 13) ? (P) - 8 : (P) - 14))
+
+    // 6 PWM
+    #define __digitalPinToTimer(P) \
+    (((P) ==  6 || (P) ==  5) ? &TCCR0A : \
+    (((P) ==  9 || (P) == 10) ? &TCCR1A : \
+    (((P) == 11 || (P) ==  3) ? &TCCR2A : 0)))
+
+    #define __digitalPinToTimerBit(P) \
+    (((P) ==  6) ? COM0A1 : (((P) ==  5) ? COM0B1 : \
+    (((P) ==  9) ? COM1A1 : (((P) == 10) ? COM1B1 : \
+    (((P) == 11) ? COM2A1 : COM2B1)))))
+  #endif
+
+  #if defined(__AVR_ATtiny45__) || defined(__AVR_ATtiny85__)
+    #define digitalPinToPortReg(P) \
+      &PORTB
+    #define digitalPinToDDRReg(P) \
+      &DDRB
+    #define digitalPinToPINReg(P) \
+      &PINB
+    #define __digitalPinToBit(P) \
+      P - 6
+  #endif
+
+  #if defined(__SAMD21G18A__) || defined(ARDUINO_SAM_ZERO)  // Arduino Zero pins
     #define __digitalPinToPortBit(P) \
-    (((P) == 0) ? PORT_PA11  : \
-    (((P) == 1) ? PORT_PA10  : \
-    (((P) == 2) ? PORT_PA14  : \
-    (((P) == 3) ? PORT_PA09  : \
-    (((P) == 4) ? PORT_PA08  : \
-    (((P) == 5) ? PORT_PA15  : \
-    (((P) == 6) ? PORT_PA20  : \
-    (((P) == 7) ? PORT_PA21  : \
-    (((P) == 8) ? PORT_PA06  : \
-    (((P) == 9) ? PORT_PA07  : \
-    (((P) == 10) ? PORT_PA18 : \
-    (((P) == 11) ? PORT_PA16 : \
-    (((P) == 12) ? PORT_PA19 : \
-    (((P) == 13) ? PORT_PA17 : \
-    (((P) == A0) ? PORT_PA02 : \
-    (((P) == A1) ? PORT_PB08 : \
-    (((P) == A2) ? PORT_PB09 : \
-    (((P) == A3) ? PORT_PA04 : \
-    (((P) == A4) ? PORT_PA05 : \
-    (((P) == A5) ? PORT_PB02 : \
-    (((P) == SCK) ? PORT_PB11  : \
-    (((P) == MISO) ? PORT_PA12 : \
-    (((P) == MOSI) ? PORT_PB10 : \
-    (((P) == PIN_WIRE_SCL) ? PORT_PA23 : \
-    (((P) == PIN_WIRE_SDA) ? PORT_PA22 : PORT_PA13)))))))))))))))))))))))))
+      (((P) == 0) ? PORT_PA11  : \
+      (((P) == 1) ? PORT_PA10  : \
+      (((P) == 2) ? PORT_PA14  : \
+      (((P) == 3) ? PORT_PA09  : \
+      (((P) == 4) ? PORT_PA08  : \
+      (((P) == 5) ? PORT_PA15  : \
+      (((P) == 6) ? PORT_PA20  : \
+      (((P) == 7) ? PORT_PA21  : \
+      (((P) == 8) ? PORT_PA06  : \
+      (((P) == 9) ? PORT_PA07  : \
+      (((P) == 10) ? PORT_PA18 : \
+      (((P) == 11) ? PORT_PA16 : \
+      (((P) == 12) ? PORT_PA19 : \
+      (((P) == 13) ? PORT_PA17 : \
+      (((P) == A0) ? PORT_PA02 : \
+      (((P) == A1) ? PORT_PB08 : \
+      (((P) == A2) ? PORT_PB09 : \
+      (((P) == A3) ? PORT_PA04 : \
+      (((P) == A4) ? PORT_PA05 : \
+      (((P) == A5) ? PORT_PB02 : \
+      (((P) == SCK) ? PORT_PB11  : \
+      (((P) == MISO) ? PORT_PA12 : \
+      (((P) == MOSI) ? PORT_PB10 : \
+      (((P) == PIN_WIRE_SCL) ? PORT_PA23 : \
+      (((P) == PIN_WIRE_SDA) ? PORT_PA22 : PORT_PA13)))))))))))))))))))))))))
 
     #define __digitalPinToPortReg(P) \
-    (((P) >= 15 && (P) <= 16) || ((P) == 19 ) || ((P) >= 23 && (P) <= 24) ? PORTB : PORTA )
+      (((P) >= 15 && (P) <= 16) || ((P) == 19 ) || ((P) >= 23 && (P) <= 24) ? PORTB : PORTA )
 
     #define __digitalPinToPortRegOUT(P) \
-    (((P) >= 15 && (P) <= 16) || ((P) == 19 ) || ((P) >= 23 && (P) <= 24) ? REG_PORT_OUT1 : REG_PORT_OUT0 )
+      (((P) >= 15 && (P) <= 16) || ((P) == 19 ) || ((P) >= 23 && (P) <= 24) ? REG_PORT_OUT1 : REG_PORT_OUT0 )
 
     #define __digitalPinToPortRegOUTSET(P) \
-    (((P) >= 15 && (P) <= 16) || ((P) == 19 ) || ((P) >= 23 && (P) <= 24) ? REG_PORT_OUTSET1 : REG_PORT_OUTSET0 )
+      (((P) >= 15 && (P) <= 16) || ((P) == 19 ) || ((P) >= 23 && (P) <= 24) ? REG_PORT_OUTSET1 : REG_PORT_OUTSET0 )
 
     #define __digitalPinToPortRegOUTCLR(P) \
-    (((P) >= 15 && (P) <= 16) || ((P) == 19 ) || ((P) >= 23 && (P) <= 24) ? REG_PORT_OUTCLR1 : REG_PORT_OUTCLR0 )
+      (((P) >= 15 && (P) <= 16) || ((P) == 19 ) || ((P) >= 23 && (P) <= 24) ? REG_PORT_OUTCLR1 : REG_PORT_OUTCLR0 )
 
     #define __digitalPinToPortRegPINCFG(P) \
-    (((P) >= 15 && (P) <= 16) || ((P) == 19 ) || ((P) >= 23 && (P) <= 24) ? REG_PORT_PINCFG1 : REG_PORT_PINCFG0 )
+      (((P) >= 15 && (P) <= 16) || ((P) == 19 ) || ((P) >= 23 && (P) <= 24) ? REG_PORT_PINCFG1 : REG_PORT_PINCFG0 )
 
     #define __digitalPinToPortRegDIRSET(P) \
-    (((P) >= 15 && (P) <= 16) || ((P) == 19 ) || ((P) >= 23 && (P) <= 24) ? REG_PORT_DIRSET1 : REG_PORT_DIRSET0 )
+      (((P) >= 15 && (P) <= 16) || ((P) == 19 ) || ((P) >= 23 && (P) <= 24) ? REG_PORT_DIRSET1 : REG_PORT_DIRSET0 )
 
     #define __digitalPinToPortRegDIRCLR(P) \
-    (((P) >= 15 && (P) <= 16) || ((P) == 19 ) || ((P) >= 23 && (P) <= 24) ? REG_PORT_DIRCLR1 : REG_PORT_DIRCLR0 )
+      (((P) >= 15 && (P) <= 16) || ((P) == 19 ) || ((P) >= 23 && (P) <= 24) ? REG_PORT_DIRCLR1 : REG_PORT_DIRCLR0 )
 
     #define __digitalPinToPortINReg(P) \
-    (((P) >= 15 && (P) <= 16) || ((P) == 19 ) || ((P) >= 23 && (P) <= 24) ? REG_PORT_IN1 : REG_PORT_IN0 )
-
-
-   
-    
-    //==================================================================
-    // functions for read/write/pinmode fast for SAMD chips
-
-    // PWM pins 3, 4, 5, 6, 8, 9, 10, 11, 12, 13 provide 8-bit PWM output with the analogWrite() function
-    // analogWrite works on all analog pins and all digital PWM pins. You can supply it any value between 0 and 255.
-    // analog pins provide 12bits resolution and provide a value between 0-4096.
-
-
-    /*
+      (((P) >= 15 && (P) <= 16) || ((P) == 19 ) || ((P) >= 23 && (P) <= 24) ? REG_PORT_IN1 : REG_PORT_IN0 )
+
+    /* functions for read/write/pinmode fast for SAMD chips
+     PWM pins 3, 4, 5, 6, 8, 9, 10, 11, 12, 13 provide 8-bit PWM output with the analogWrite() function
+     analogWrite works on all analog pins and all digital PWM pins. You can supply it any value between 0 and 255.
+     analog pins provide 12bits resolution and provide a value between 0-4096.
      * INPUT           (0x0)
      * OUTPUT          (0x1)
      * INPUT_PULLUP    (0x2) Set pin to input mode with pull-up resistor enabled
-     * INPUT_PULLDOWN  (0x3)
-     */
-    
+     * INPUT_PULLDOWN  (0x3) */
+
     #define pinModeFast(P, V)                                                                                 \
       do {                                                                                                    \
         if (__builtin_constant_p(P) && __builtin_constant_p(V)){                                              \
@@ -220,10 +255,8 @@
           pinMode((P), (V));                                                                                  \
       }while (0)
 
-
     #define digitalReadFast(P) ( (int) _digitalReadFast_((P)) )
-	  #define _digitalReadFast_(P) (__builtin_constant_p(P) ) ? ( __digitalPinToPortINReg(P) & __digitalPinToPortBit(P) ) : digitalRead((P))
-
+    #define _digitalReadFast_(P) (__builtin_constant_p(P) ) ? ( __digitalPinToPortINReg(P) & __digitalPinToPortBit(P) ) : digitalRead((P))
 
     #define digitalWriteFast(P, V)                                        \
       do {                                                                \
@@ -236,218 +269,84 @@
           digitalWrite((P), (V));                                         \
       }while (0)
 
-
-    // Arduino Zero done
-
-
-  #else
-    //==================================================================
-    // pin mapping for AVR chips
-      
-    #if defined(__AVR_ATmega1280__) || defined(__AVR_ATmega2560__)
-      // Arduino Mega pins
-      #define digitalPinToPortReg(P) \
-      (((P) >= 22 && (P) <= 29) ? &PORTA : \
-      ((((P) >= 10 && (P) <= 13) || ((P) >= 50 && (P) <= 53)) ? &PORTB : \
-      (((P) >= 30 && (P) <= 37) ? &PORTC : \
-      ((((P) >= 18 && (P) <= 21) || (P) == 38) ? &PORTD : \
-      ((((P) >= 0 && (P) <= 3) || (P) == 5) ? &PORTE : \
-      (((P) >= 54 && (P) <= 61) ? &PORTF : \
-      ((((P) >= 39 && (P) <= 41) || (P) == 4) ? &PORTG : \
-      ((((P) >= 6 && (P) <= 9) || (P) == 16 || (P) == 17) ? &PORTH : \
-      (((P) == 14 || (P) == 15) ? &PORTJ : \
-      (((P) >= 62 && (P) <= 69) ? &PORTK : &PORTL))))))))))  
-
-      #define digitalPinToDDRReg(P) \
-      (((P) >= 22 && (P) <= 29) ? &DDRA : \
-      ((((P) >= 10 && (P) <= 13) || ((P) >= 50 && (P) <= 53)) ? &DDRB : \
-      (((P) >= 30 && (P) <= 37) ? &DDRC : \
-      ((((P) >= 18 && (P) <= 21) || (P) == 38) ? &DDRD : \
-      ((((P) >= 0 && (P) <= 3) || (P) == 5) ? &DDRE : \
-      (((P) >= 54 && (P) <= 61) ? &DDRF : \
-      ((((P) >= 39 && (P) <= 41) || (P) == 4) ? &DDRG : \
-      ((((P) >= 6 && (P) <= 9) || (P) == 16 || (P) == 17) ? &DDRH : \
-      (((P) == 14 || (P) == 15) ? &DDRJ : \
-      (((P) >= 62 && (P) <= 69) ? &DDRK : &DDRL))))))))))
-
-      #define digitalPinToPINReg(P) \
-      (((P) >= 22 && (P) <= 29) ? &PINA : \
-      ((((P) >= 10 && (P) <= 13) || ((P) >= 50 && (P) <= 53)) ? &PINB : \
-      (((P) >= 30 && (P) <= 37) ? &PINC : \
-      ((((P) >= 18 && (P) <= 21) || (P) == 38) ? &PIND : \
-      ((((P) >= 0 && (P) <= 3) || (P) == 5) ? &PINE : \
-      (((P) >= 54 && (P) <= 61) ? &PINF : \
-      ((((P) >= 39 && (P) <= 41) || (P) == 4) ? &PING : \
-      ((((P) >= 6 && (P) <= 9) || (P) == 16 || (P) == 17) ? &PINH : \
-      (((P) == 14 || (P) == 15) ? &PINJ : \
-      (((P) >= 62 && (P) <= 69) ? &PINK : &PINL))))))))))
-
-      #define __digitalPinToBit(P) \
-      (((P) >=  7 && (P) <=  9) ? (P) - 3 : \
-      (((P) >= 10 && (P) <= 13) ? (P) - 6 : \
-      (((P) >= 22 && (P) <= 29) ? (P) - 22 : \
-      (((P) >= 30 && (P) <= 37) ? 37 - (P) : \
-      (((P) >= 39 && (P) <= 41) ? 41 - (P) : \
-      (((P) >= 42 && (P) <= 49) ? 49 - (P) : \
-      (((P) >= 50 && (P) <= 53) ? 53 - (P) : \
-      (((P) >= 54 && (P) <= 61) ? (P) - 54 : \
-      (((P) >= 62 && (P) <= 69) ? (P) - 62 : \
-      (((P) == 0 || (P) == 15 || (P) == 17 || (P) == 21) ? 0 : \
-      (((P) == 1 || (P) == 14 || (P) == 16 || (P) == 20) ? 1 : \
-      (((P) == 19) ? 2 : \
-      (((P) == 5 || (P) == 6 || (P) == 18) ? 3 : \
-      (((P) == 2) ? 4 : \
-      (((P) == 3 || (P) == 4) ? 5 : 7)))))))))))))))
-
-      // 15 PWM pins
-      #define __digitalPinToTimer(P) \
-      (((P) == 13 || (P) ==  4) ? &TCCR0A : \
-      (((P) == 11 || (P) == 12) ? &TCCR1A : \
-      (((P) == 10 || (P) ==  9) ? &TCCR2A : \
-      (((P) ==  5 || (P) ==  2 || (P) ==  3) ? &TCCR3A : \
-      (((P) ==  6 || (P) ==  7 || (P) ==  8) ? &TCCR4A : \
-      (((P) == 46 || (P) == 45 || (P) == 44) ? &TCCR5A : 0))))))
-      #define __digitalPinToTimerBit(P) \
-      (((P) == 13) ? COM0A1 : (((P) ==  4) ? COM0B1 : \
-      (((P) == 11) ? COM1A1 : (((P) == 12) ? COM1B1 : \
-      (((P) == 10) ? COM2A1 : (((P) ==  9) ? COM2B1 : \
-      (((P) ==  5) ? COM3A1 : (((P) ==  2) ? COM3B1 : (((P) ==  3) ? COM3C1 : \
-      (((P) ==  6) ? COM4A1 : (((P) ==  7) ? COM4B1 : (((P) ==  8) ? COM4C1 : \
-      (((P) == 46) ? COM5A1 : (((P) == 45) ? COM5B1 : COM5C1))))))))))))))
-      
-      // end Arduino Mega
-    #else
-      // Standard Arduino Pins
-      #define digitalPinToPortReg(P) \
-      (((P) >= 0 && (P) <= 7) ? &PORTD : (((P) >= 8 && (P) <= 13) ? &PORTB : &PORTC))
-      #define digitalPinToDDRReg(P) \
-      (((P) >= 0 && (P) <= 7) ? &DDRD : (((P) >= 8 && (P) <= 13) ? &DDRB : &DDRC))
-      #define digitalPinToPINReg(P) \
-      (((P) >= 0 && (P) <= 7) ? &PIND : (((P) >= 8 && (P) <= 13) ? &PINB : &PINC))
-      #define __digitalPinToBit(P) \
-      (((P) >= 0 && (P) <= 7) ? (P) : (((P) >= 8 && (P) <= 13) ? (P) - 8 : (P) - 14))
-
-      #if defined(__AVR_ATmega8__)
-        // 3 PWM pins
-        #define __digitalPinToTimer(P) \
-        (((P) ==  9 || (P) == 10) ? &TCCR1A : (((P) == 11) ? &TCCR2 : 0))
-        #define __digitalPinToTimerBit(P) \
-        (((P) ==  9) ? COM1A1 : (((P) == 10) ? COM1B1 : COM21))
-        #else  //168,328
-
-        // 6 PWM pins
-        #define __digitalPinToTimer(P) \
-        (((P) ==  6 || (P) ==  5) ? &TCCR0A : \
-        (((P) ==  9 || (P) == 10) ? &TCCR1A : \
-        (((P) == 11 || (P) ==  3) ? &TCCR2A : 0)))
-        #define __digitalPinToTimerBit(P) \
-        (((P) ==  6) ? COM0A1 : (((P) ==  5) ? COM0B1 : \
-        (((P) ==  9) ? COM1A1 : (((P) == 10) ? COM1B1 : \
-        (((P) == 11) ? COM2A1 : COM2B1)))))
-        
-        
-      #endif // end defined(__AVR_ATmega8__)
-    #endif // end Standard Arduino pins
-
-    //==================================================================
-    // functions to read/write/pinMode fast for AVR chips
+    #define pullDownFast(P)                                               \
+      do {                                                                \
+        if (__builtin_constant_p(P) ){                                    \
+          pinModeFast((P), INPUT_PULLDOWN);                               \
+        }else                                                             \
+          pinMode((P), INPUT_PULLDOWN);                                   \
+      }while (0)
+  #endif
+
+  #ifdef __AVR__
     #define __atomicWrite__(A,P,V) \
-    if ( (int)(A) < 0x40) { bitWrite(*(A), __digitalPinToBit(P), (V) );}  \
-    else {                                                                \
-      uint8_t register saveSreg = SREG;                                   \
-      cli();                                                              \
-      bitWrite(*(A), __digitalPinToBit(P), (V) );                         \
-      SREG=saveSreg;                                                      \
-    } 
-
+      if ( (int)(A) < 0x40) { bitWrite(*(A), __digitalPinToBit(P), (V) );}  \
+      else { \
+        uint8_t register saveSreg = SREG; \
+        cli(); \
+        bitWrite(*(A), __digitalPinToBit(P), (V) ); \
+        SREG=saveSreg; \
+      }
 
     #ifndef digitalWriteFast
-    #define digitalWriteFast(P, V)                                        \
-      do {                                                                \
-        if (__builtin_constant_p(P) && __builtin_constant_p(V))           \
-          __atomicWrite__((uint8_t*) digitalPinToPortReg(P),P,V)          \
-        else                                                              \
-          digitalWrite((P), (V));                                         \
-      }while (0)
-    #endif  //#ifndef digitalWriteFast
+      #define digitalWriteFast(P, V) \
+        do { \
+          if (__builtin_constant_p(P) && __builtin_constant_p(V))   __atomicWrite__((uint8_t*) digitalPinToPortReg(P),P,V) \
+          else  digitalWrite((P), (V)); \
+        } while (0)
+    #endif
 
     #if !defined(pinModeFast)
-    #define pinModeFast(P, V) \
-      do {  \
-        if (__builtin_constant_p(P) && __builtin_constant_p(V)) __atomicWrite__((uint8_t*) digitalPinToDDRReg(P),P,V) \
+      #define pinModeFast(P, V) \
+      do { if (__builtin_constant_p(P) && __builtin_constant_p(V)) __atomicWrite__((uint8_t*) digitalPinToDDRReg(P),P,V) \
         else pinMode((P), (V)); \
       } while (0)
-    #endif  //#ifndef pinModeFast
-
+    #endif
 
     #ifndef noAnalogWrite
-    #define noAnalogWrite(P) \
-	    do {  \
-        if (__builtin_constant_p(P) )  __atomicWrite((uint8_t*) __digitalPinToTimer(P),P,0) \
-		    else turnOffPWM((P));   \
-    } while (0)
-    #endif  //#ifndef noAnalogWrite		
-
+      #define noAnalogWrite(P) \
+      	do { if (__builtin_constant_p(P) )  __atomicWrite((uint8_t*) __digitalPinToTimer(P),P,0) \
+      		else turnOffPWM((P)); \
+        } while (0)
+    #endif
 
     #ifndef digitalReadFast
-	    #define digitalReadFast(P) ( (int) _digitalReadFast_((P)) )
-	    #define _digitalReadFast_(P ) \
-	    (__builtin_constant_p(P) ) ? ( \
-	    ( bitRead(*digitalPinToPINReg(P), __digitalPinToBit(P))) ) : \
-	    digitalRead((P))
-    #endif  //#ifndef digitalReadFast
-
-  #endif
-
-
-<<<<<<< HEAD
-  #endif
-#endif
-
-#ifdef __AVR__
-  #define __atomicWrite__(A,P,V) \
-    if ( (int)(A) < 0x40) { bitWrite(*(A), __digitalPinToBit(P), (V) );}  \
-    else { \
-      uint8_t register saveSreg = SREG; \
-      cli(); \
-      bitWrite(*(A), __digitalPinToBit(P), (V) ); \
-      SREG=saveSreg; \
-    }
-
-  #ifndef digitalWriteFast
-    #define digitalWriteFast(P, V) \
-      do { \
-        if (__builtin_constant_p(P) && __builtin_constant_p(V))   __atomicWrite__((uint8_t*) digitalPinToPortReg(P),P,V) \
-        else  digitalWrite((P), (V)); \
+    	#define digitalReadFast(P) ( (int) _digitalReadFast_((P)) )
+    	#define _digitalReadFast_(P ) \
+      	(__builtin_constant_p(P) ) ? ( \
+      	( BIT_READ(*digitalPinToPINReg(P), __digitalPinToBit(P))) ) : \
+      	digitalRead((P))
+    #endif
+
+    #define pullDownFast(P)                       \
+      do {                                        \
+        if (__builtin_constant_p(P) ){            \
+          pinModeFast((P), INPUT);                \
+          digitalWriteFast((P), LOW);             \
+        }else                                     \
+          pinMode((P), INPUT);                    \
+          digitalWrite((P), LOW);                 \
       } while (0)
-  #endif
-
-  #if !defined(pinModeFast)
-    #define pinModeFast(P, V) \
-    do { if (__builtin_constant_p(P) && __builtin_constant_p(V)) __atomicWrite__((uint8_t*) digitalPinToDDRReg(P),P,V) \
-      else pinMode((P), (V)); \
-    } while (0)
-  #endif
-
-  #ifndef noAnalogWrite
-    #define noAnalogWrite(P) \
-    	do { if (__builtin_constant_p(P) )  __atomicWrite((uint8_t*) __digitalPinToTimer(P),P,0) \
-    		else turnOffPWM((P)); \
-      } while (0)
-  #endif
-
-  #ifndef digitalReadFast
-  	#define digitalReadFast(P) ( (int) _digitalReadFast_((P)) )
-  	#define _digitalReadFast_(P ) \
-    	(__builtin_constant_p(P) ) ? ( \
-    	( BIT_READ(*digitalPinToPINReg(P), __digitalPinToBit(P))) ) : \
-    	digitalRead((P))
-  #endif
-#else
-  #define digitalWriteFast digitalWrite
-  #define digitalReadFast digitalRead
-  #define pinModeFast pinMode
-#endif
-=======
-#endif  // __DIGITALWRITEFAST_H_INCLUDED__
->>>>>>> 982e718b
+
+  #else
+    #if !defined(digitalWriteFast)
+      #define digitalWriteFast digitalWrite
+    #endif
+
+    #if !defined(digitalReadFast)
+      #define digitalReadFast digitalRead
+    #endif
+
+    #if !defined(pinModeFast)
+      #define pinModeFast pinMode
+    #endif
+
+    #if !defined(pullDownFast)
+      #define pullDownFast(P)     \
+        do {                      \
+          pinMode(P, INPUT);      \
+          digitalWrite(P, LOW);   \
+        } while (0)
+    #endif
+  #endif
+#endif