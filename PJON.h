
 /*-O//\         __     __
   |-gfo\       |__| | |  | |\ |
   |!y°o:\      |  __| |__| | \| v1.2
   |y"s§+`\     Giovanni Blu Mitolo 2012 - 2016
  /so+:-..`\    gioscarab@gmail.com
  |+/:ngr-*.`\
  |5/:%&-a3f.:;\     PJON is a device communications bus system that connects up to 255
  \+//u/+g%{osv,,\    arduino boards over one wire up to 5.29kB/s data communication speed.
    \=+&/osw+olds.\\   Contains acknowledge, collision and error detection, all done with
       \:/+-.-°-:+oss\  micros() and delayMicroseconds(), with no use of interrupts or timers.
        | |       \oy\\  Pull down resistor on the bus is generally used to reduce interference.
        > <
  _____-| |-________________________________________________________________________
 | BIT_WIDTH 20 | BIT_SPACER 56 | ACCEPTANCE  20 | READ_DELAY 8                     |
 |----------------------------------------------------------------------------------|
 |Transfer speed: 5.29kB/s     | Absolute bandwidth:  3.23 kB/s                     |
 |Baud rate:      42372 baud   | Data throughput:     2.68 kB/s                     |
 |__________________________________________________________________________________|

Copyright (c) 2012-2016, Giovanni Blu Mitolo All rights reserved.

Redistribution and use in source and binary forms, with or without
modification, are permitted provided that the following conditions are met:
- Redistributions of source code must retain the above copyright
   notice, this list of conditions and the following disclaimer.

-  Redistributions in binary form must reproduce the above copyright
   notice, this list of conditions and the following disclaimer in the
   documentation and/or other materials provided with the distribution.

-  All advertising materials mentioning features or use of this software
   must display the following acknowledgement:
   This product includes PJON software developed by Giovanni Blu Mitolo.

-  Neither the name of PJON, PJON_ASK nor the
   names of its contributors may be used to endorse or promote products
   derived from this software without specific prior written permission.

This software is provided by the copyright holders and contributors"as is"
and any express or implied warranties, including, but not limited to, the
implied warranties of merchantability and fitness for a particular purpose
are disclaimed. In no event shall the copyright holder or contributors be
liable for any direct, indirect, incidental, special, exemplary, or consequential
damages (including, but not limited to, procurement of substitute goods or services;
loss of use, data, or profits; or business interruption) however caused and on any
theory of liability, whether in contract, strict liability, or tort (including
negligence or otherwise) arising in any way out of the use of this software, even if
advised of the possibility of such damage. */

/* modified 2016-03-09 by Esben Soeltoft

   - Added support for the Arduino Zero. 
     Able to achieve the following speeds between two Arduino Zero
       Absolute com speed: 5215.20B/s
       Practical bandwidth: 4346.00B/s
       Packets sent: 2173.00
       Mistakes (error found with CRC) 0.00
       Fail (no answer from receiver) 0
       Busy (Channel is busy or affected by interference) 0
       Accuracy: 100.00 %  
   
   - All comparison typecasted to preserve proper format between platforms. Comparisons
     on AVR defaults to 16 bit unless typecasted, while it defaults to 32 bits on SAMD
     This can give problems when comparison is made with timer functions such as millis(),
     micros(), delay() and delaymicroseconds().
     The function micros() and millis() both returns a unsigned long (uint32_t) on AVR and SAMD.
     Delay argument is typecasted (unsigned long) or (uint32_t) on AVR, and delaymicroseconds argument 
     is typecasted (unsigned int) or (uint16_t) on AVR, while on SAMD the delay argument is typecasted 
     (uint32_t), and delaymicroseconds argument is typecasted (uint32_t).

   - #endif belonging to #ifndef PJON_h moved to end of file

   - in function receive_byte, the functioncall digitalWriteFast(_input_pin,LOW) has been removed. It
     should not be necessary when the _input_pin is pulled low using a pulldown resistor. Having this
     second line only slows down.
     If the physical pulldown resistor has to be avoided, pinModeFast(_input_pin,INPUT_PULLDOWN) will
     be the correct function call to use, as the INPUT_PULLDOWN is done through pinMode and not
     digitalWriteFast.
     
   TO-DO
   - Reduce variable size to optimize memory footprint

*/


#ifndef PJON_h
  #define PJON_h
  #include "Arduino.h"
  #include "includes/digitalWriteFast.h"

  /* COMPATIBILITY_MODE set to true:
  Run the network with a cautious speed to support all architectures.
  8Mhz devices will be able to communicate with 16 or more Mhz devices.
     COMPATIBILITY_MODE set to false:
  Run the network at full speed with the best performances, but is
  indicated only for networks made by a group of devices with the
  same architecture / processor (for example 10 Arduino Uno) */

  #define  COMPATIBILITY_MODE false

  /* The following constants setup are quite conservative and determined only
     with a huge amount of time and blind testing (without oscilloscope)
     tweaking values and analysing results. Theese can be changed to obtain
     faster speed. Probably you need experience, time and an oscilloscope. */


  #if (COMPATIBILITY_MODE)
    #define BIT_WIDTH 40
    #define BIT_SPACER 112
    #define ACCEPTANCE 40
    #define READ_DELAY 4
  #else
    /* Values known to work
       BIT_WIDTH 18
       BIT_SPACER 54
       ACCEPTANCE 18
       READ_DELAY 8
    */
    #if defined(ARDUINO_SAMD_ZERO ) 
      #define BIT_WIDTH 14
      #define BIT_SPACER 42
      #define ACCEPTANCE 14
      #define READ_DELAY 4
/*    #elif ( (F_CPU == 48000000)|| defined(ARDUINO_ARCH_SAMD) || defined(__SAMD21G18A__) )
      #define BIT_WIDTH 18
      #define BIT_SPACER 54
      #define ACCEPTANCE 18
      #define READ_DELAY 8 */
    #elif defined(__AVR_ATmega88__) || defined(__AVR_ATmega168__) || defined(__AVR_ATmega328__) || defined(__AVR_ATmega328P__)
      #if ( F_CPU == 16000000 )
        /* Mega has shorter values than Duemianove / Uno because
        micros() produces longer delays on ATmega1280/2560 */      
        #define BIT_WIDTH 18
        #define BIT_SPACER 54
        #define ACCEPTANCE 18
        #define READ_DELAY 8
      #else  // internal clock 8000000
        #define BIT_WIDTH 38
        #define BIT_SPACER 110
        #define ACCEPTANCE 38
        #define READ_DELAY 16
      #endif
    #elif defined(__AVR_ATtiny45__) || defined(__AVR_ATtiny85__)
      // Internal clock F_CPU == 80000
      /* ATtiny has shorter values than Duemianove / Uno because
      micros() produces longer delays on ATtiny45/85 */
      #define BIT_WIDTH  35
      #define BIT_SPACER 107
      #define ACCEPTANCE 35
      #define READ_DELAY 15
    #else
      #define BIT_WIDTH 40
      #define BIT_SPACER 112
      #define ACCEPTANCE 40
      #define READ_DELAY 4    
    #endif            
  #endif

<<<<<<< HEAD
  #if defined(ESP8266)
    #if (F_CPU == 80000000L || COMPATIBILITY_MODE)
      #define BIT_WIDTH  44
      #define BIT_SPACER 110
      #define ACCEPTANCE 35
      #define READ_DELAY 4
    #endif
  #endif

#endif
=======

 
>>>>>>> 982e718b

// Protocol symbols
#define ACK        6
#define NAK        21
#define FAIL       0x100
#define BUSY       666
#define BROADCAST  124
#define TO_BE_SENT 74

// Errors
#define CONNECTION_LOST 101
#define PACKETS_BUFFER_FULL 102
#define MEMORY_FULL 103
#define CONTENT_TOO_LONG 104

// Maximum sending attempts before throwing CONNECTON_LOST error
#define MAX_ATTEMPTS 250
// Packets buffer length, if full PACKET_BUFFER_FULL error is thrown
#define MAX_PACKETS 10
// Max packet length, higher if necessary (affects memory)
#define PACKET_MAX_LENGTH 50

struct packet {
  uint8_t attempts;
  uint8_t device_id;
  char *content;
  uint8_t length;
  uint32_t registration;
  uint16_t state;
  uint32_t timing;
};

typedef void (* receiver)(uint8_t length, uint8_t *payload);
typedef void (* error)(uint8_t code, uint8_t data);
static void dummy_error_handler(uint8_t code, uint8_t data) {};
static void dummy_receiver_handler(uint8_t length, uint8_t *payload) {};

class PJON {

  public:
<<<<<<< HEAD
    PJON(int input_pin);
    PJON(int input_pin, uint8_t id);
=======
    PJON(uint8_t input_pin);
    PJON(uint8_t input_pin, uint8_t id);

>>>>>>> 982e718b
    void initialize();

    uint8_t get_id();
    void set_id(uint8_t id);
    void set_receiver(receiver r);
    void set_error(error e);

    uint16_t receive_byte();
    uint16_t receive();
    uint16_t receive(uint32_t duration);

    void send_bit(uint8_t VALUE, uint32_t duration);
    void send_byte(uint8_t b);
    uint16_t  send_string(uint8_t id, char *string, uint8_t length);
    uint16_t  send(uint8_t id, char *packet, uint8_t length, uint32_t timing = 0);

    void update();
    void remove(uint16_t id);

    uint8_t syncronization_bit();
    uint8_t read_byte();
    boolean can_start();

    uint8_t data[PACKET_MAX_LENGTH];
    packet  packets[MAX_PACKETS];

  private:
    uint8_t   _device_id;
    uint8_t   _input_pin;
    receiver  _receiver;
    error     _error;
};
#endif<|MERGE_RESOLUTION|>--- conflicted
+++ resolved
@@ -50,7 +50,7 @@
 
 /* modified 2016-03-09 by Esben Soeltoft
 
-   - Added support for the Arduino Zero. 
+   - Added support for the Arduino Zero.
      Able to achieve the following speeds between two Arduino Zero
        Absolute com speed: 5215.20B/s
        Practical bandwidth: 4346.00B/s
@@ -58,15 +58,15 @@
        Mistakes (error found with CRC) 0.00
        Fail (no answer from receiver) 0
        Busy (Channel is busy or affected by interference) 0
-       Accuracy: 100.00 %  
-   
+       Accuracy: 100.00 %
+
    - All comparison typecasted to preserve proper format between platforms. Comparisons
      on AVR defaults to 16 bit unless typecasted, while it defaults to 32 bits on SAMD
      This can give problems when comparison is made with timer functions such as millis(),
      micros(), delay() and delaymicroseconds().
      The function micros() and millis() both returns a unsigned long (uint32_t) on AVR and SAMD.
-     Delay argument is typecasted (unsigned long) or (uint32_t) on AVR, and delaymicroseconds argument 
-     is typecasted (unsigned int) or (uint16_t) on AVR, while on SAMD the delay argument is typecasted 
+     Delay argument is typecasted (unsigned long) or (uint32_t) on AVR, and delaymicroseconds argument
+     is typecasted (unsigned int) or (uint16_t) on AVR, while on SAMD the delay argument is typecasted
      (uint32_t), and delaymicroseconds argument is typecasted (uint32_t).
 
    - #endif belonging to #ifndef PJON_h moved to end of file
@@ -77,7 +77,7 @@
      If the physical pulldown resistor has to be avoided, pinModeFast(_input_pin,INPUT_PULLDOWN) will
      be the correct function call to use, as the INPUT_PULLDOWN is done through pinMode and not
      digitalWriteFast.
-     
+
    TO-DO
    - Reduce variable size to optimize memory footprint
 
@@ -117,7 +117,7 @@
        ACCEPTANCE 18
        READ_DELAY 8
     */
-    #if defined(ARDUINO_SAMD_ZERO ) 
+    #if defined(ARDUINO_SAMD_ZERO )
       #define BIT_WIDTH 14
       #define BIT_SPACER 42
       #define ACCEPTANCE 14
@@ -130,7 +130,7 @@
     #elif defined(__AVR_ATmega88__) || defined(__AVR_ATmega168__) || defined(__AVR_ATmega328__) || defined(__AVR_ATmega328P__)
       #if ( F_CPU == 16000000 )
         /* Mega has shorter values than Duemianove / Uno because
-        micros() produces longer delays on ATmega1280/2560 */      
+        micros() produces longer delays on ATmega1280/2560 */
         #define BIT_WIDTH 18
         #define BIT_SPACER 54
         #define ACCEPTANCE 18
@@ -153,11 +153,10 @@
       #define BIT_WIDTH 40
       #define BIT_SPACER 112
       #define ACCEPTANCE 40
-      #define READ_DELAY 4    
-    #endif            
+      #define READ_DELAY 4
+    #endif
   #endif
 
-<<<<<<< HEAD
   #if defined(ESP8266)
     #if (F_CPU == 80000000L || COMPATIBILITY_MODE)
       #define BIT_WIDTH  44
@@ -168,10 +167,6 @@
   #endif
 
 #endif
-=======
-
- 
->>>>>>> 982e718b
 
 // Protocol symbols
 #define ACK        6
@@ -212,14 +207,9 @@
 class PJON {
 
   public:
-<<<<<<< HEAD
-    PJON(int input_pin);
-    PJON(int input_pin, uint8_t id);
-=======
     PJON(uint8_t input_pin);
     PJON(uint8_t input_pin, uint8_t id);
 
->>>>>>> 982e718b
     void initialize();
 
     uint8_t get_id();
