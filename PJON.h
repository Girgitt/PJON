--- conflicted
+++ resolved
@@ -41,22 +41,19 @@
   #define ACQUIRE_ID    63
   #define BUSY          666
   #define NAK           21
-  #define NOT_ASSIGNED  255
-  /* Set broadcast address to 0 if not defined other */
+  
+  /* Reserved addresses */
   #ifndef BROADCAST
-      #define BROADCAST     0
+    #define BROADCAST     0
   #endif
-
-
-<<<<<<< HEAD
-  /* A bus id is an array of 4 bytes containing a unique set.
-      The default setting is to run a local bus (0.0.0.0), in this
-      particular case the obvious bus id is omitted from the packet
-      content to reduce overhead. */
-
-
-=======
->>>>>>> a5e65276
+  #ifndef NOT_ASSIGNED
+    #define NOT_ASSIGNED  255
+  #endif
+
+  #if BROADCAST == NOT_ASSIGNED
+    #error BROADCAST and NOT_ASSIGNED point the same address
+  #endif
+  
   /* Internal constants */
   #define FAIL          0x100
   #define TO_BE_SENT    74
@@ -105,7 +102,6 @@
   class PJON {
 
     Strategy strategy;
-    uint8_t localhost[4] = {0, 0, 0, 0};
 
     public:
 
@@ -163,10 +159,6 @@
         }
         _error(ID_ACQUISITION_FAIL, FAIL);
       };
-
-      void set_network(uint8_t *addr) {
-        localhost = addr;
-      }
 
 
       /* Initial random delay to avoid startup collision */
